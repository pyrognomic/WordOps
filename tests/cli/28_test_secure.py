--- conflicted
+++ resolved
@@ -23,13 +23,9 @@
                 with WOTestApp(argv=['secure', '--domain', 'example.com', 'user', 'pass']) as app:
                     secure_mod.load(app)
                     app.run()
-<<<<<<< HEAD
-                    mock_map.assert_called_with('/etc/nginx/sites-available/example.com', ['~^/wp-login\.php     1;', '~^/wp-admin/         1;'])
-                    mock_acl.assert_called_with('/etc/nginx/sites-available/example.com', 'example-com')
-=======
-                    mock_map.assert_called_with('/etc/nginx/sites-available/example.com', ['~^/wp-login\\.php     1;', '~^/wp-admin/         1;'], 'require_auth_example_com')
+
+                    mock_map.assert_called_with('/etc/nginx/sites-available/example.com', ['~^/wp-login\.php     1;', '~^/wp-admin/         1;'], 'require_auth_example_com')
                     mock_acl.assert_called_with('/etc/nginx/sites-available/example.com', 'example-com', 'require_auth_example_com')
->>>>>>> a9d16090
 
     def test_secure_domain_whitelist(self):
         fake_site_funcs = mock.Mock()
