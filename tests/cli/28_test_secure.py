--- conflicted
+++ resolved
@@ -44,7 +44,6 @@
                 with WOTestApp(argv=['secure', '--domain', 'example.com', '--path', '/admin', 'user', 'pass']) as app:
                     secure_mod.load(app)
                     app.run()
-<<<<<<< HEAD
                     mock_map.assert_called_with('/etc/nginx/sites-available/example.com', ['~^/admin     1;'])
                     mock_acl.assert_called_with('/etc/nginx/sites-available/example.com', 'example-com')
 
@@ -75,7 +74,6 @@
                     app.run()
                     mock_remove.assert_called_with(htpasswd_path)
                     mock_git_add.assert_called_with(mock.ANY, ['/etc/nginx'], msg='Removed basic auth for example.com')
-=======
+
                     mock_map.assert_called_with('/etc/nginx/sites-available/example.com', ['~^/admin     1;'], 'require_auth_example_com')
-                    mock_acl.assert_called_with('/etc/nginx/sites-available/example.com', 'example-com', 'require_auth_example_com')
->>>>>>> 3238ed83
+                    mock_acl.assert_called_with('/etc/nginx/sites-available/example.com', 'example-com', 'require_auth_example_com')